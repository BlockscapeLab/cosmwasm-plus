[package]
name = "cw1-whitelist"
version = "0.1.0"
authors = ["Ethan Frey <ethanfrey@users.noreply.github.com>"]
edition = "2018"
description = "Implementation of an proxy contract using a whitelist"
license = "AGPL-3.0"

[lib]
crate-type = ["cdylib", "rlib"]

[features]
backtraces = ["cosmwasm-std/backtraces"]
# use library feature to disable all init/handle/query exports
library = []

[dependencies]
<<<<<<< HEAD
#cw1 = { path = "../../packages/cw1", version = "0.1.0" }
=======
>>>>>>> 9889e874
cosmwasm-std = { version = "0.10.0", features = ["iterator"] }
cosmwasm-storage = { version = "0.10.0", features = ["iterator"] }
schemars = "0.7"
serde = { version = "1.0.103", default-features = false, features = ["derive"] }
snafu = { version = "0.6.3" }

[dev-dependencies]
cosmwasm-schema = { version = "0.10.0" }<|MERGE_RESOLUTION|>--- conflicted
+++ resolved
@@ -15,10 +15,6 @@
 library = []
 
 [dependencies]
-<<<<<<< HEAD
-#cw1 = { path = "../../packages/cw1", version = "0.1.0" }
-=======
->>>>>>> 9889e874
 cosmwasm-std = { version = "0.10.0", features = ["iterator"] }
 cosmwasm-storage = { version = "0.10.0", features = ["iterator"] }
 schemars = "0.7"
